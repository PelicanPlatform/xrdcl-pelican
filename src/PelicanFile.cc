/***************************************************************
 *
 * Copyright (C) 2023, Pelican Project, Morgridge Institute for Research
 *
 * Licensed under the Apache License, Version 2.0 (the "License"); you
 * may not use this file except in compliance with the License.  You may
 * obtain a copy of the License at
 *
 *    http://www.apache.org/licenses/LICENSE-2.0
 *
 * Unless required by applicable law or agreed to in writing, software
 * distributed under the License is distributed on an "AS IS" BASIS,
 * WITHOUT WARRANTIES OR CONDITIONS OF ANY KIND, either express or implied.
 * See the License for the specific language governing permissions and
 * limitations under the License.
 *
 ***************************************************************/

#include "FedInfo.hh"
#include "ParseTimeout.hh"
#include "PelicanFile.hh"
#include "CurlOps.hh"
#include "CurlUtil.hh"
#include "DirectorCache.hh"

#include <XrdCl/XrdClConstants.hh>
#include <XrdCl/XrdClDefaultEnv.hh>
#include <XrdCl/XrdClLog.hh>
#include <XrdCl/XrdClStatus.hh>
#include <XrdCl/XrdClURL.hh>

using namespace Pelican;

// Note: these values are typically overwritten by `PelicanFactory::PelicanFactory`;
// they are set here just to avoid uninitialized globals.
struct timespec Pelican::File::m_min_client_timeout = {2, 0};
struct timespec Pelican::File::m_default_header_timeout = {9, 5};
struct timespec Pelican::File::m_fed_timeout = {5, 0};

struct timespec
File::ParseHeaderTimeout(const std::string &timeout_string, XrdCl::Log *logger)
{
    struct timespec ts = File::GetDefaultHeaderTimeout();
    if (!timeout_string.empty()) {
        std::string errmsg;
        // Parse the provided timeout and decrease by a second if we can (if it's below a second, halve it).
        // The thinking is that if the client needs a response in N seconds, then we ought to set the internal
        // timeout to (N-1) seconds to provide enough time for our response to arrive at the client.
        if (!ParseTimeout(timeout_string, ts, errmsg)) {
            logger->Error(kLogXrdClPelican, "Failed to parse pelican.timeout parameter: %s", errmsg.c_str());
        } else if (ts.tv_sec >= 1) {
                ts.tv_sec--;
        } else {
            ts.tv_nsec /= 2;
        }
    }
    const auto mct = File::GetMinimumHeaderTimeout();
    if (ts.tv_sec < mct.tv_sec ||
        (ts.tv_sec == mct.tv_sec && ts.tv_nsec < mct.tv_nsec))
    {
        ts.tv_sec = mct.tv_sec;
        ts.tv_nsec = mct.tv_nsec;
    }

    return ts;
}

struct timespec
File::GetHeaderTimeoutWithDefault(time_t oper_timeout, const struct timespec &header_timeout)
{
    if (oper_timeout == 0) {
        int val = XrdCl::DefaultRequestTimeout;
        XrdCl::DefaultEnv::GetEnv()->GetInt( "RequestTimeout", val );
        oper_timeout = val;
    }
    if (oper_timeout <= 0) {
        return header_timeout;
    }
    if (oper_timeout == header_timeout.tv_sec) {
        return {header_timeout.tv_sec, 0};
    } else if (header_timeout.tv_sec < oper_timeout) {
        return header_timeout;
    } else { // header timeout is larger than the operation timeout
        return {oper_timeout, 0};
    }
}

struct timespec
File::GetHeaderTimeout(time_t oper_timeout) const
{
    return GetHeaderTimeoutWithDefault(oper_timeout, m_header_timeout);
}

XrdCl::XRootDStatus
File::Open(const std::string      &url,
           XrdCl::OpenFlags::Flags flags,
           XrdCl::Access::Mode     mode,
           XrdCl::ResponseHandler *handler,
           timeout_t             /*timeout*/)
{
    if (m_is_opened) {
        m_logger->Error(kLogXrdClPelican, "URL %s already open", url.c_str());
        return XrdCl::XRootDStatus(XrdCl::stError, XrdCl::errInvalidOp);
    }

    if (flags & XrdCl::OpenFlags::Write) {
        return XrdCl::XRootDStatus(XrdCl::stError, XrdCl::errNotSupported);
    }

    m_header_timeout.tv_nsec = m_default_header_timeout.tv_nsec;
    m_header_timeout.tv_sec = m_default_header_timeout.tv_sec;
    auto pelican_url = XrdCl::URL();
    pelican_url.SetPort(0);
    if (!pelican_url.FromString(url)) {
        m_logger->Error(kLogXrdClPelican, "Failed to parse pelican:// URL as a valid URL: %s", url.c_str());
        return XrdCl::XRootDStatus(XrdCl::stError, XrdCl::errInvalidArgs);
    }
    auto pm = pelican_url.GetParams();
    auto iter = pm.find("pelican.timeout");
    std::string timeout_string = (iter == pm.end()) ? "" : iter->second;
    m_header_timeout = ParseHeaderTimeout(timeout_string, m_logger);
    pm["pelican.timeout"] = MarshalDuration(m_header_timeout);
    pelican_url.SetParams(pm);

    if (strncmp(url.c_str(), "pelican://", 10) == 0) {
        auto &factory = FederationFactory::GetInstance(*m_logger, m_fed_timeout);
        std::string err;
        std::stringstream ss;
        ss << pelican_url.GetHostName() << ":" << pelican_url.GetPort();
<<<<<<< HEAD

        m_dcache = &DirectorCache::GetCache(ss.str());

        if ((m_url = m_dcache->Get(url.c_str())).empty()) {
            m_logger->Debug(kLogXrdClPelican, "No cached origin URL available for %s", url.c_str());
            auto info = factory.GetInfo(ss.str(), err);
            if (!info) {
                return XrdCl::XRootDStatus(XrdCl::stError, err);
            }
            if (!info->IsValid()) {
                return XrdCl::XRootDStatus(XrdCl::stError, "Failed to look up pelican metadata");
            }
            m_url = info->GetDirector() + "/api/v1.0/director/origin/" + pelican_url.GetPathWithParams();
        } else {
            m_logger->Debug(kLogXrdClPelican, "Using cached origin URL %s", m_url.c_str());
=======
        auto info = factory.GetInfo(ss.str(), err);
        if (!info) {
            return XrdCl::XRootDStatus(XrdCl::stError, XrdCl::errInvalidAddr, 0, err);
        }
        if (!info->IsValid()) {
            return XrdCl::XRootDStatus(XrdCl::stError, XrdCl::errInvalidAddr, 0, "Failed to look up pelican metadata: " + err);
>>>>>>> cda2d4d0
        }
        m_is_pelican = true;
    } else {
        m_url = url;
    }

    m_logger->Debug(kLogXrdClPelican, "Opened: %s", m_url.c_str());

    auto status = new XrdCl::XRootDStatus();
    handler->HandleResponse(status, nullptr);

    m_is_opened = true;
    return XrdCl::XRootDStatus();
}

XrdCl::XRootDStatus
File::Close(XrdCl::ResponseHandler *handler,
                        timeout_t /*timeout*/)
{
    if (!m_is_opened) {
        m_logger->Error(kLogXrdClPelican, "Cannot close.  URL isn't open");
        return XrdCl::XRootDStatus(XrdCl::stError, XrdCl::errInvalidOp);
    }

    m_logger->Debug(kLogXrdClPelican, "Closed %s", m_url.c_str());

    if (handler) {
        handler->HandleResponse(new XrdCl::XRootDStatus(), nullptr);
    }
    return XrdCl::XRootDStatus();
}

XrdCl::XRootDStatus
File::Stat(bool                    /*force*/,
           XrdCl::ResponseHandler *handler,
           timeout_t               timeout)
{
    if (!m_is_opened) {
        m_logger->Error(kLogXrdClPelican, "Cannot stat.  URL isn't open");
        return XrdCl::XRootDStatus(XrdCl::stError, XrdCl::errInvalidOp);
    }

    auto ts = GetHeaderTimeout(timeout);
    m_logger->Debug(kLogXrdClPelican, "Stat'd %s (with timeout %d)", m_url.c_str(), timeout);
<<<<<<< HEAD

    std::unique_ptr<CurlOpenOp> openOp(new CurlOpenOp(handler, m_url, timeout, m_logger, this, m_dcache));
=======
    std::unique_ptr<CurlOpenOp> openOp(new CurlOpenOp(handler, m_url, ts, m_logger, this));
>>>>>>> cda2d4d0
    try {
        m_queue->Produce(std::move(openOp));
    } catch (...) {
        m_logger->Warning(kLogXrdClPelican, "Failed to add stat op to queue");
        return XrdCl::XRootDStatus(XrdCl::stError, XrdCl::errOSError);
    }

    return XrdCl::XRootDStatus();
}

XrdCl::XRootDStatus
File::Read(uint64_t                offset,
           uint32_t                size,
           void                   *buffer,
           XrdCl::ResponseHandler *handler,
           timeout_t               timeout)
{
    if (!m_is_opened) {
        m_logger->Error(kLogXrdClPelican, "Cannot read.  URL isn't open");
        return XrdCl::XRootDStatus(XrdCl::stError, XrdCl::errInvalidOp);
    }

    std::string url;
    if (!GetProperty("LastURL", url)) {
        url = m_url;
    }

    auto ts = GetHeaderTimeout(timeout);
    m_logger->Debug(kLogXrdClPelican, "Read %s (%d bytes at offset %d with timeout %d)", url.c_str(), size, offset, ts.tv_sec);

    std::unique_ptr<CurlReadOp> readOp(new CurlReadOp(handler, url, ts, std::make_pair(offset, size), static_cast<char*>(buffer), m_logger));
    std::string broker;
    if (GetProperty("BrokerURL", broker) && !broker.empty()) {
        readOp->SetBrokerUrl(broker);
    }
    std::string use_x509;
    if (GetProperty("UseX509Auth", use_x509) && use_x509 == "true") {
        readOp->SetUseX509();
    }
    try {
        m_queue->Produce(std::move(readOp));
    } catch (...) {
        m_logger->Warning(kLogXrdClPelican, "Failed to add read op to queue");
        return XrdCl::XRootDStatus(XrdCl::stError, XrdCl::errOSError);
    }

    return XrdCl::XRootDStatus();
}

XrdCl::XRootDStatus
File::PgRead(uint64_t                offset,
             uint32_t                size,
             void                   *buffer,
             XrdCl::ResponseHandler *handler,
             timeout_t               timeout)
{
    if (!m_is_opened) {
        m_logger->Error(kLogXrdClPelican, "Cannot pgread.  URL isn't open");
        return XrdCl::XRootDStatus(XrdCl::stError, XrdCl::errInvalidOp);
    }

    std::string url;
    if (!GetProperty("LastURL", url)) {
        url = m_url;
    }

    auto ts = GetHeaderTimeout(timeout);
    m_logger->Debug(kLogXrdClPelican, "PgRead %s (%d bytes at offset %lld)", url.c_str(), size, offset);

    std::unique_ptr<CurlPgReadOp> readOp(new CurlPgReadOp(handler, url, ts, std::make_pair(offset, size), static_cast<char*>(buffer), m_logger));
    std::string broker;
    if (GetProperty("BrokerURL", broker) && !broker.empty()) {
        readOp->SetBrokerUrl(broker);
    }
    std::string use_x509;
    if (GetProperty("UseX509Auth", use_x509) && use_x509 == "true") {
        readOp->SetUseX509();
    }

    try {
        m_queue->Produce(std::move(readOp));
    } catch (...) {
        m_logger->Warning(kLogXrdClPelican, "Failed to add read op to queue");
        return XrdCl::XRootDStatus(XrdCl::stError, XrdCl::errOSError);
    }

    return XrdCl::XRootDStatus();
}

bool
File::IsOpen() const
{
    return m_is_opened;
}

bool
File::SetProperty(const std::string &name,
                  const std::string &value)
{
    m_properties[name] = value;
    return true;
}

bool
File::GetProperty(const std::string &name,
                        std::string &value) const
{
    const auto p = m_properties.find(name);
    if (p == std::end(m_properties)) {
        return false;
    }

    value = p->second;
    return true;
}
<|MERGE_RESOLUTION|>--- conflicted
+++ resolved
@@ -127,7 +127,6 @@
         std::string err;
         std::stringstream ss;
         ss << pelican_url.GetHostName() << ":" << pelican_url.GetPort();
-<<<<<<< HEAD
 
         m_dcache = &DirectorCache::GetCache(ss.str());
 
@@ -135,22 +134,14 @@
             m_logger->Debug(kLogXrdClPelican, "No cached origin URL available for %s", url.c_str());
             auto info = factory.GetInfo(ss.str(), err);
             if (!info) {
-                return XrdCl::XRootDStatus(XrdCl::stError, err);
+                return XrdCl::XRootDStatus(XrdCl::stError, XrdCl::errInvalidAddr, 0, err);
             }
             if (!info->IsValid()) {
-                return XrdCl::XRootDStatus(XrdCl::stError, "Failed to look up pelican metadata");
+                return XrdCl::XRootDStatus(XrdCl::stError, XrdCl::errInvalidAddr, 0, "Failed to look up pelican metadata: " + err);
             }
             m_url = info->GetDirector() + "/api/v1.0/director/origin/" + pelican_url.GetPathWithParams();
         } else {
             m_logger->Debug(kLogXrdClPelican, "Using cached origin URL %s", m_url.c_str());
-=======
-        auto info = factory.GetInfo(ss.str(), err);
-        if (!info) {
-            return XrdCl::XRootDStatus(XrdCl::stError, XrdCl::errInvalidAddr, 0, err);
-        }
-        if (!info->IsValid()) {
-            return XrdCl::XRootDStatus(XrdCl::stError, XrdCl::errInvalidAddr, 0, "Failed to look up pelican metadata: " + err);
->>>>>>> cda2d4d0
         }
         m_is_pelican = true;
     } else {
@@ -195,12 +186,8 @@
 
     auto ts = GetHeaderTimeout(timeout);
     m_logger->Debug(kLogXrdClPelican, "Stat'd %s (with timeout %d)", m_url.c_str(), timeout);
-<<<<<<< HEAD
-
-    std::unique_ptr<CurlOpenOp> openOp(new CurlOpenOp(handler, m_url, timeout, m_logger, this, m_dcache));
-=======
-    std::unique_ptr<CurlOpenOp> openOp(new CurlOpenOp(handler, m_url, ts, m_logger, this));
->>>>>>> cda2d4d0
+
+    std::unique_ptr<CurlOpenOp> openOp(new CurlOpenOp(handler, m_url, ts, m_logger, this, m_dcache));
     try {
         m_queue->Produce(std::move(openOp));
     } catch (...) {
