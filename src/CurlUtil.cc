/***************************************************************
 *
 * Copyright (C) 2023, Pelican Project, Morgridge Institute for Research
 *
 * Licensed under the Apache License, Version 2.0 (the "License"); you
 * may not use this file except in compliance with the License.  You may
 * obtain a copy of the License at
 *
 *    http://www.apache.org/licenses/LICENSE-2.0
 *
 * Unless required by applicable law or agreed to in writing, software
 * distributed under the License is distributed on an "AS IS" BASIS,
 * WITHOUT WARRANTIES OR CONDITIONS OF ANY KIND, either express or implied.
 * See the License for the specific language governing permissions and
 * limitations under the License.
 *
 ***************************************************************/

#include "CurlOps.hh"
#include "CurlUtil.hh"
#include "CurlWorker.hh"

#include <XProtocol/XProtocol.hh>
#include <XrdCl/XrdClDefaultEnv.hh>
#include <XrdCl/XrdClLog.hh>
#include <XrdCl/XrdClURL.hh>
#include <XrdCl/XrdClXRootDResponses.hh>
#include <XrdOuc/XrdOucCRC.hh>
#include <XrdSys/XrdSysPageSize.hh>

#include <nlohmann/json.hpp>
#include <curl/curl.h>

#include <fstream>
#include <sys/un.h>
#ifdef __APPLE__
#include <pthread.h>
#else
#include <sys/types.h>
#endif
#include <unistd.h>

#include <charconv>
#include <sstream>
#include <stdexcept>
#include <utility>

using namespace Pelican;

thread_local std::vector<CURL*> HandlerQueue::m_handles;

struct WaitingForBroker {
    CURL *curl{nullptr};
    time_t expiry{0};
};

namespace {

pid_t getthreadid() {
#ifdef __APPLE__
    auto self = pthread_self();
    uint64_t pth_threadid;
    pthread_threadid_np(pthread_self(), &pth_threadid);
    return pth_threadid;
#else
    return gettid();
#endif
}

void ltrim(std::string &s) {
    s.erase(s.begin(), std::find_if(s.begin(), s.end(), [](unsigned char ch) {
        return !std::isspace(ch);
    }));
}

inline void rtrim(std::string &s) {
    s.erase(std::find_if(s.rbegin(), s.rend(), [](unsigned char ch) {
        return !std::isspace(ch);
    }).base(), s.end());
}

}

bool Pelican::HTTPStatusIsError(unsigned status) {
     return (status < 100) || (status >= 400);
}

std::pair<uint16_t, uint32_t> Pelican::HTTPStatusConvert(unsigned status) {
    //std::cout << "HTTPStatusConvert: " << status << "\n";
    switch (status) {
        case 400: // Bad Request
            return std::make_pair(XrdCl::errErrorResponse, kXR_InvalidRequest);
        case 401: // Unauthorized (needs authentication)
            return std::make_pair(XrdCl::errErrorResponse, kXR_NotAuthorized);
        case 402: // Payment Required
        case 403: // Forbidden (failed authorization)
            return std::make_pair(XrdCl::errErrorResponse, kXR_NotAuthorized);
        case 404:
            return std::make_pair(XrdCl::errErrorResponse, kXR_NotFound);
        case 405: // Method not allowed
        case 406: // Not acceptable
            return std::make_pair(XrdCl::errErrorResponse, kXR_InvalidRequest);
        case 407: // Proxy Authentication Required
            return std::make_pair(XrdCl::errErrorResponse, kXR_NotAuthorized);
        case 408: // Request timeout
            return std::make_pair(XrdCl::errErrorResponse, kXR_ReqTimedOut);
        case 409: // Conflict
            return std::make_pair(XrdCl::errErrorResponse, kXR_Conflict);
        case 410: // Gone
            return std::make_pair(XrdCl::errErrorResponse, kXR_NotFound);
        case 411: // Length required
        case 412: // Precondition failed
        case 413: // Payload too large
        case 414: // URI too long
        case 415: // Unsupported Media Type
        case 416: // Range Not Satisfiable
        case 417: // Expectation Failed
        case 418: // I'm a teapot
	    return std::make_pair(XrdCl::errErrorResponse, kXR_InvalidRequest);
        case 421: // Misdirected Request
        case 422: // Unprocessable Content
            return std::make_pair(XrdCl::errErrorResponse, kXR_InvalidRequest);
        case 423: // Locked
            return std::make_pair(XrdCl::errErrorResponse, kXR_FileLocked);
        case 424: // Failed Dependency
        case 425: // Too Early
        case 426: // Upgrade Required
        case 428: // Precondition Required
            return std::make_pair(XrdCl::errErrorResponse, kXR_InvalidRequest);
        case 429: // Too Many Requests
            return std::make_pair(XrdCl::errErrorResponse, kXR_Overloaded);
        case 431: // Request Header Fields Too Large
            return std::make_pair(XrdCl::errErrorResponse, kXR_InvalidRequest);
        case 451: // Unavailable For Legal Reasons
            return std::make_pair(XrdCl::errErrorResponse, kXR_Impossible);
        case 500: // Internal Server Error
        case 501: // Not Implemented
        case 502: // Bad Gateway
        case 503: // Service Unavailable
            return std::make_pair(XrdCl::errErrorResponse, kXR_ServerError);
        case 504: // Gateway Timeout
            return std::make_pair(XrdCl::errErrorResponse, kXR_ReqTimedOut);
        case 507: // Insufficient Storage
            return std::make_pair(XrdCl::errErrorResponse, kXR_overQuota);
        case 508: // Loop Detected
        case 510: // Not Extended
        case 511: // Network Authentication Required
            return std::make_pair(XrdCl::errErrorResponse, kXR_ServerError);
    }
    return std::make_pair(XrdCl::errUnknown, status);
}

std::pair<uint16_t, uint32_t> CurlCodeConvert(CURLcode res) {
    switch (res) {
        case CURLE_OK:
            return std::make_pair(XrdCl::errNone, 0);
        case CURLE_COULDNT_RESOLVE_PROXY:
        case CURLE_COULDNT_RESOLVE_HOST:
            return std::make_pair(XrdCl::errInvalidAddr, 0);
        case CURLE_LOGIN_DENIED:
        // Commented-out cases are for platforms (RHEL7) where the error
        // codes are undefined.
        //case CURLE_AUTH_ERROR:
        //case CURLE_SSL_CLIENTCERT:
        case CURLE_REMOTE_ACCESS_DENIED:
            return std::make_pair(XrdCl::errLoginFailed, EACCES);
        case CURLE_SSL_CONNECT_ERROR:
        case CURLE_SSL_ENGINE_NOTFOUND:
        case CURLE_SSL_ENGINE_SETFAILED:
        case CURLE_SSL_CERTPROBLEM:
        case CURLE_SSL_CIPHER:
        case 51: // In old curl versions, this is CURLE_PEER_FAILED_VERIFICATION; that constant was changed to be 60 / CURLE_SSL_CACERT
        case CURLE_SSL_SHUTDOWN_FAILED:
        case CURLE_SSL_CRL_BADFILE:
        case CURLE_SSL_ISSUER_ERROR:
        case CURLE_SSL_CACERT: // value is 60; merged with CURLE_PEER_FAILED_VERIFICATION
        //case CURLE_SSL_PINNEDPUBKEYNOTMATCH:
        //case CURLE_SSL_INVALIDCERTSTATUS:
            return std::make_pair(XrdCl::errTlsError, 0);
        case CURLE_SEND_ERROR:
        case CURLE_RECV_ERROR:
            return std::make_pair(XrdCl::errSocketError, EIO);
        case CURLE_COULDNT_CONNECT:
        case CURLE_GOT_NOTHING:
            return std::make_pair(XrdCl::errConnectionError, ECONNREFUSED);
        case CURLE_OPERATION_TIMEDOUT:
#ifdef HAVE_XPROTOCOL_TIMEREXPIRED
            return std::make_pair(XrdCl::errErrorResponse, XErrorCode::kXR_TimerExpired);
#else
            return std::make_pair(XrdCl::errOperationExpired, ESTALE);
#endif
        case CURLE_UNSUPPORTED_PROTOCOL:
        case CURLE_NOT_BUILT_IN:
            return std::make_pair(XrdCl::errNotSupported, ENOSYS);
        case CURLE_FAILED_INIT:
            return std::make_pair(XrdCl::errInternal, 0);
        case CURLE_URL_MALFORMAT:
            return std::make_pair(XrdCl::errInvalidArgs, res);
        //case CURLE_WEIRD_SERVER_REPLY:
        //case CURLE_HTTP2:
        //case CURLE_HTTP2_STREAM:
            return std::make_pair(XrdCl::errCorruptedHeader, res);
        case CURLE_PARTIAL_FILE:
            return std::make_pair(XrdCl::errDataError, res);
        // These two errors indicate a failure in the callback.  That
        // should generate their own failures, meaning this should never
        // get use.
        case CURLE_READ_ERROR:
        case CURLE_WRITE_ERROR:
            return std::make_pair(XrdCl::errInternal, res);
        case CURLE_RANGE_ERROR:
        case CURLE_BAD_CONTENT_ENCODING:
            return std::make_pair(XrdCl::errNotSupported, res);
        case CURLE_TOO_MANY_REDIRECTS:
            return std::make_pair(XrdCl::errRedirectLimit, res);
        default:
            return std::make_pair(XrdCl::errUnknown, res);
    }
}

bool HeaderParser::Parse(const std::string &headers)
{
    if (m_recv_all_headers) {
        m_recv_all_headers = false;
        m_recv_status_line = false;
    }

    if (!m_recv_status_line) {
        m_recv_status_line = true;

        std::stringstream ss(headers);
        std::string item;
        if (!std::getline(ss, item, ' ')) return false;
        m_resp_protocol = item;
        if (!std::getline(ss, item, ' ')) return false;
        try {
            m_status_code = std::stol(item);
        } catch (...) {
            return false;
        }
        if (m_status_code < 100 || m_status_code >= 600) {
            return false;
        }
        if (!std::getline(ss, item, '\n')) return false;
        m_resp_message = item;
        return true;
    }

    if (headers.empty() || headers == "\n" || headers == "\r\n") {
        m_recv_all_headers = true;
        return true;
    }

    auto found = headers.find(":");
    if (found == std::string::npos) {
        return false;
    }

    std::string header_name = headers.substr(0, found);
    if (!Canonicalize(header_name)) {
        return false;
    }

    found += 1;
    while (found < headers.size()) {
        if (headers[found] != ' ') {break;}
        found += 1;
    }
    std::string header_value = headers.substr(found);
    // Note: ignoring the fact headers are only supposed to contain ASCII.
    // We should trim out UTF-8.
    header_value.erase(header_value.find_last_not_of(" \r\n\t") + 1);

    auto iter = m_header_map.find("header_name");
    if (iter == m_header_map.end()) {
        m_header_map.emplace(std::make_pair(header_value, std::vector<std::string>({header_value})));
    } else {
        iter->second.emplace_back(header_value);
    }

    if (header_name == "Content-Length") {
         try {
             m_content_length = std::stoll(header_value);
         } catch (...) {
             return false;
         }
    }
    else if (header_name == "Content-Type") {
        auto found = header_value.find(";");
        std::string first_type = header_value.substr(0, found);
        m_multipart_byteranges = first_type == "multipart/byteranges";
    }
    else if (header_name == "Content-Range") {
        auto found = header_value.find(" ");
        if (found == std::string::npos) {
            return false;
        }
        std::string range_unit = header_value.substr(0, found);
        if (range_unit != "bytes") {
            return false;
        }
        auto range_resp = header_value.substr(found + 1);
        found = range_resp.find("/");
        if (found == std::string::npos) {
            return false;
        }
        auto incl_range = range_resp.substr(0, found);
        found = incl_range.find("-");
        if (found == std::string::npos) {
            return false;
        }
        auto first_pos = incl_range.substr(0, found);
        try {
            m_response_offset = std::stoll(first_pos);
        } catch (...) {
           return false;
        }
        auto last_pos = incl_range.substr(found + 1);
        size_t last_byte;
        try {
           last_byte = std::stoll(last_pos);
        } catch (...) {
           return false;
        }
        m_content_length = last_byte - m_response_offset + 1;
    }
    else if (header_name == "Location") {
        m_location = header_value;
    }
    else if (header_name == "X-Pelican-Broker") {
        m_broker = header_value;
    }
<<<<<<< HEAD
    else if (header_name == "Link") {
        auto [entries, ok] = LinkEntry::FromHeaderValue(header_value);
        if (ok && !entries.empty()) {
            m_mirror_depth = entries[0].GetDepth();
            m_mirror_url = entries[0].GetLink();
        }
=======
    else if (header_name == "X-Osdf-X509" && header_value == "true") {
        m_x509_auth = true;
>>>>>>> cda2d4d0
    }

    return true;
}

// This clever approach was inspired by golang's net/textproto
bool HeaderParser::validHeaderByte(unsigned char c)
{
    const static uint64_t mask_lower = 0 |
        uint64_t((1<<10)-1) << '0' |
        uint64_t(1) << '!' |
        uint64_t(1) << '#' |
        uint64_t(1) << '$' |
        uint64_t(1) << '%' |
        uint64_t(1) << '&' |
        uint64_t(1) << '\'' |
        uint64_t(1) << '*' |
        uint64_t(1) << '+' |
        uint64_t(1) << '-' |
        uint64_t(1) << '.';

    const static uint64_t mask_upper = 0 |
        uint64_t((1<<26)-1) << ('a'-64) |
        uint64_t((1<<26)-1) << ('A'-64) |
        uint64_t(1) << ('^'-64) |
        uint64_t(1) << ('_'-64) |
        uint64_t(1) << ('`'-64) |
        uint64_t(1) << ('|'-64) |
        uint64_t(1) << ('~'-64);

    if (c >= 128) return false;
    if (c >= 64) return (uint64_t(1)<<(c-64)) & mask_upper;
    return (uint64_t(1) << c) & mask_lower;
}

bool HeaderParser::Canonicalize(std::string &headerName)
{
    auto upper = true;
    const static int toLower = 'a' - 'A';
    for (size_t idx=0; idx<headerName.size(); idx++) {
        char c = headerName[idx];
        if (!validHeaderByte(c)) {
            return false;
        }
        if (upper && 'a' <= c && c <= 'z') {
            c -= toLower;
        } else if (!upper && 'A' <= c && c <= 'Z') {
            c += toLower;
        }
        headerName[idx] = c;
        upper = c == '-';
    }
    return true;
}

HandlerQueue::HandlerQueue() {
    int filedes[2];
    auto result = pipe(filedes);
    if (result == -1) {
        throw std::runtime_error(strerror(errno));
    }
    m_read_fd = filedes[0];
    m_write_fd = filedes[1];
};

// Parse a HTTP-header-style integer
//
// Returns a tuple consisting of the remainder of the input data, the integer value,
// and a boolean indicating whether the parsing was successful.
std::tuple<std::string_view, int, bool> HeaderParser::ParseInt(const std::string_view &val) {
    if (val.empty()) {
        return std::make_tuple("", 0, false);
    }
    int result{};
    auto [ptr, ec] = std::from_chars(val.data(), val.data() + val.size(), result);
    if (ec == std::errc()) {
        return std::make_tuple(val.substr(ptr - val.data()), result, true);
    }
    return std::make_tuple("", 0, false);
}

// Parse a HTTP-header-style quoted string
//
// Returns a tuple consisting of the remainder of the input data, the quoted string contents,
// and a boolean indicating whether the parsing was successful.
std::tuple<std::string_view, std::string, bool> HeaderParser::ParseString(const std::string_view &val) {
    if (val.empty() || val[0] != '"') {
        return std::make_tuple("", "", false);
    }
    std::string result;
    auto endLoc = val.find('"');
    if (endLoc == std::string_view::npos) {
        return std::make_tuple("", "", false);
    }
    result.reserve(endLoc);
    for (size_t idx = 1; idx < val.size(); idx++) {
        if (val[idx] == '\\') {
            idx++;
            if (idx == val.size()) {
                return std::make_tuple("", "", false);
            }
            switch (val[idx]) {
            case '\\':
                result.push_back('\\');
                break;
            case 'r':
                result.push_back('\r');
                break;
            case 'n':
                result.push_back('\n');
                break;
            case '"':
                result.push_back('"');
                break;
            default:
                return std::make_tuple("", "", false);
            }
        } else if (val[idx] == '"') {
            return std::make_tuple(val.substr(idx + 1), result, true);
        } else {
            result.push_back(val[idx]);
        }
    }
    return std::make_tuple("", "", false);
}

namespace {

// Simple debug function for getting information from libcurl; to enable, you need to
// recompile with GetHandle(true);
int dump_header(CURL *handle, curl_infotype type, char *data, size_t size, void *clientp) {
    (void)handle;
    (void)clientp;

    switch (type) {
    case CURLINFO_HEADER_OUT:
        printf("Header > %s\n", std::string(data, size).c_str());
        break;
    default:
        printf("Info: %s", std::string(data, size).c_str());
        break;
    }
    return 0;
}

std::string UrlDecode(CURL *curl, const std::string &src) {
    int decodelen;
    char *decoded = curl_easy_unescape(curl, src.c_str(), src.size(), &decodelen);
    std::string result(decoded, decodelen);
    curl_free(decoded);
    return result;
}

// Trim the left side of a string_view for space
std::string_view ltrim_view(const std::string_view &input_view) {
    for (size_t idx = 0; idx < input_view.size(); idx++) {
        if (!isspace(input_view[idx])) {
            return input_view.substr(idx);
        }
    }
    return "";
}

// Trim left and righit side of a string_view for space characters
std::string_view trim_view(const std::string_view &input_view) {
    auto view = ltrim_view(input_view);
    for (size_t idx = 0; idx < input_view.size(); idx++) {
        if (!isspace(view[view.size() - 1 - idx])) {
            return view.substr(0, view.size() - idx);
        }
    }
    return "";
}

}


std::tuple<std::string_view, HeaderParser::LinkEntry, bool> HeaderParser::LinkEntry::IterFromHeaderValue(const std::string_view &value) {
    LinkEntry curEntry;
    bool isValid{true};
    std::string_view entry = ltrim_view(value);
    while (true) {
        entry = ltrim_view(entry);
        if (entry.empty()) {
            return std::make_tuple("", curEntry, false);
        } else if (entry[0] == '<') {
            auto endLoc = entry.find('>', 1);
            if (endLoc == std::string_view::npos) {
                return std::make_tuple("", curEntry, false);
            }
            curEntry.m_link = entry.substr(1, endLoc - 1);
            entry = ltrim_view(entry.substr(endLoc + 1));
        } else {
            auto keyEndLoc = entry.find('=');
            if (keyEndLoc == std::string_view::npos) {
                return std::make_tuple("", curEntry, false);
            }
            auto key = trim_view(entry.substr(0, keyEndLoc));
            auto val = ltrim_view(entry.substr(keyEndLoc + 1));
            if (val.empty()) {
                return std::make_tuple("", curEntry, false);
            }
            std::string stringValue;
            int intValue{-1};
            bool ok{false}, isStr{false};
            if (val[0] == '"') {
                isStr = true;
                std::tie(entry, stringValue, ok) = HeaderParser::ParseString(val);
            } else {
                std::tie(entry, intValue, ok) = HeaderParser::ParseInt(val);
            }
            if (!ok) {
                return std::make_tuple("", curEntry, false);
            }
            if (key == "pri" && !isStr) {
                curEntry.m_prio = intValue;
            }
            if (key == "depth" && !isStr) {
                curEntry.m_depth = intValue;
            }
            if (key == "rel" && isStr && stringValue != "duplicate") {
                isValid = false;
            }
        }
        if (entry.empty()) {
            return std::make_tuple("", curEntry, isValid);
        } else if (entry[0] == ',') {
            return std::make_tuple(entry.substr(1), curEntry, isValid);
        } else if (entry[0] != ';') {
            return std::make_tuple("", curEntry, false);
        }
        entry = entry.substr(1);
    }
    return std::make_tuple(entry, curEntry, isValid);
}

CURL *
Pelican::GetHandle(bool verbose) {
    auto result = curl_easy_init();
    if (result == nullptr) {
        return result;
    }

    curl_easy_setopt(result, CURLOPT_USERAGENT, "xrdcl-pelican/1.0");
    curl_easy_setopt(result, CURLOPT_DEBUGFUNCTION, dump_header);
    if (verbose)
        curl_easy_setopt(result, CURLOPT_VERBOSE, 1L);

    auto env = XrdCl::DefaultEnv::GetEnv();
    std::string ca_file;
    if (!env->GetString("PelicanCertFile", ca_file) || ca_file.empty()) {
        char *x509_ca_file = getenv("X509_CERT_FILE");
        if (x509_ca_file) {
            ca_file = std::string(x509_ca_file);
        }
    }
    if (!ca_file.empty()) {
        curl_easy_setopt(result, CURLOPT_CAINFO, ca_file.c_str());
    }
    std::string ca_dir;
    if (!env->GetString("PelicanCertDir", ca_dir) || ca_dir.empty()) {
        char *x509_ca_dir = getenv("X509_CERT_DIR");
        if (x509_ca_dir) {
            ca_dir = std::string(x509_ca_dir);
        }
    }
    if (!ca_dir.empty()) {
        curl_easy_setopt(result, CURLOPT_CAPATH, ca_dir.c_str());
    }

    curl_easy_setopt(result, CURLOPT_BUFFERSIZE, 32*1024);

    return result;
}

std::tuple<std::vector<HeaderParser::LinkEntry>, bool> HeaderParser::LinkEntry::FromHeaderValue(const std::string_view value) {
    std::string_view remainder = value;
    bool ok;
    std::vector<LinkEntry> result;
    do {
        LinkEntry entry;
        std::tie(remainder, entry, ok) = IterFromHeaderValue(remainder);
        if (ok) {
            result.emplace_back(std::move(entry));
        } else if (!ok && remainder.empty()) {
            return std::make_tuple(result, false);
        }
    } while (!remainder.empty());
    std::sort(result.begin(), result.end(), [](const LinkEntry &left, const LinkEntry &right){return left.GetPrio() < right.GetPrio();});
    return std::make_tuple(result, true);
}

CURL *
HandlerQueue::GetHandle() {
    if (m_handles.size()) {
        auto result = m_handles.back();
        m_handles.pop_back();
        return result;
    }

    return ::GetHandle(false);
}

void
HandlerQueue::RecycleHandle(CURL *curl) {
    m_handles.push_back(curl);
}

void
HandlerQueue::Produce(std::unique_ptr<CurlOperation> handler)
{
    std::unique_lock<std::mutex> lk{m_mutex};
    m_producer_cv.wait(lk, [&]{return m_ops.size() < m_max_pending_ops;});

    m_ops.push_back(std::move(handler));
    char ready[] = "1";
    while (true) {
        auto result = write(m_write_fd, ready, 1);
        if (result == -1) {
            if (errno == EINTR) {
                continue;
            }
            throw std::runtime_error(strerror(errno));
        }
        break;
    }

    lk.unlock();
    m_consumer_cv.notify_one();
}

std::unique_ptr<CurlOperation>
HandlerQueue::Consume()
{
    std::unique_lock<std::mutex> lk(m_mutex);
    m_consumer_cv.wait(lk, [&]{return m_ops.size() > 0;});

    auto result = std::move(m_ops.front());
    m_ops.pop_front();

    char ready[1];
    while (true) {
        auto result = read(m_read_fd, ready, 1);
        if (result == -1) {
            if (errno == EINTR) {
                continue;
            }
            throw std::runtime_error(strerror(errno));
        }
        break;
    }

    lk.unlock();
    m_producer_cv.notify_one();

    return result;
}

std::unique_ptr<CurlOperation>
HandlerQueue::TryConsume()
{
    std::unique_lock<std::mutex> lk(m_mutex);
    if (m_ops.size() == 0) {
        std::unique_ptr<CurlOperation> result;
        return result;
    }

    auto result = std::move(m_ops.front());
    m_ops.pop_front();

    char ready[1];
    while (true) {
        auto result = read(m_read_fd, ready, 1); 
        if (result == -1) {
            if (errno == EINTR) {
                continue;
            }   
            throw std::runtime_error(strerror(errno));
        }   
        break;
    }

    lk.unlock();
    m_producer_cv.notify_one();

    return result;
}

CurlWorker::CurlWorker(std::shared_ptr<HandlerQueue> queue, XrdCl::Log* logger) :
    m_queue(queue),
    m_logger(logger)
{
    // Handle setup of the X509 authentication
    auto env = XrdCl::DefaultEnv::GetEnv();
    RefreshX509Prefixes(env);
    env->GetString("PelicanClientCertFile", m_x509_client_cert_file);
    env->GetString("PelicanClientKeyFile", m_x509_client_key_file);
}

bool CurlWorker::UseX509Auth(XrdCl::URL &url)
{
    if (m_x509_all) {
        return true;
    }
    auto &path = url.GetPath();
    for (const auto &x509_path : m_x509_prefixes) {
        std::string_view path_view{path};
        if (path_view.substr(0, x509_path.size()) == x509_path) {
            return true;
        }
    }
    return false;
}

std::tuple<std::string, std::string> CurlWorker::ClientX509CertKeyFile() const
{
    return std::make_tuple(m_x509_client_cert_file, m_x509_client_key_file);
}


void
CurlWorker::RunStatic(CurlWorker *myself)
{
    try {
        myself->Run();
    } catch (...) {
        myself->m_logger->Warning(kLogXrdClPelican, "Curl worker got an exception");
    }
}

void
CurlWorker::Run() {
    // Create a copy of the shared_ptr here.  Otherwise, when the main thread's destructors
    // run, there won't be any other live references to the shared_ptr, triggering cleanup
    // of the condition variable.  Because we purposely don't shutdown the worker threads,
    // those threads may be waiting on the condition variable; destroying a condition variable
    // while a thread is waiting on it is undefined behavior.
    auto queue_ref = m_queue;
    auto &queue = *queue_ref.get();
    m_logger->Debug(kLogXrdClPelican, "Started a curl worker");

    CURLM *multi_handle = curl_multi_init();
    if (multi_handle == nullptr) {
        throw std::runtime_error("Failed to create curl multi-handle");
    }

    int running_handles = 0;
    time_t last_marker = time(NULL);
    CURLMcode mres = CURLM_OK;

    // Map from a file descriptor that has an outstanding broker request
    // to the corresponding CURL handle.
    std::unordered_map<int, WaitingForBroker> broker_reqs;
    std::vector<struct curl_waitfd> waitfds;

    auto env = XrdCl::DefaultEnv::GetEnv();

    while (true) {
        while (running_handles < static_cast<int>(m_max_ops)) {
            auto op = running_handles == 0 ? queue.Consume() : queue.TryConsume();
            if (!op) {
                break;
            }
            auto curl = queue.GetHandle();
            if (curl == nullptr) {
                m_logger->Debug(kLogXrdClPelican, "Unable to allocate a curl handle");
                op->Fail(XrdCl::errInternal, ENOMEM, "Unable to get allocate a curl handle");
                continue;
            }
            try {
                op->Setup(curl, *this);
            } catch (...) {
                m_logger->Debug(kLogXrdClPelican, "Unable to setup the curl handle");
                op->Fail(XrdCl::errInternal, ENOMEM, "Failed to setup the curl handle for the operation");
                continue;
            }
            if (op->IsDone()) {
                continue;
            }
            m_op_map[curl] = std::move(op);
            auto mres = curl_multi_add_handle(multi_handle, curl);
            if (mres != CURLM_OK) {
                m_logger->Debug(kLogXrdClPelican, "Unable to add operation to the curl multi-handle");
                op->Fail(XrdCl::errInternal, mres, "Unable to add operation to the curl multi-handle");
                continue;
            }
            running_handles += 1;
        }

        // Maintain the periodic reporting of thread activity
        time_t now = time(NULL);
        time_t next_marker = last_marker + m_marker_period;
        if (now >= next_marker) {
            m_logger->Debug(kLogXrdClPelican, "Curl worker thread %d is running %d operations",
                getthreadid(), running_handles);
            last_marker = now;
            std::vector<std::pair<int, CURL *>> expired_ops;
            for (const auto &entry : broker_reqs) {
                if (entry.second.expiry < now) {
                    expired_ops.emplace_back(entry.first, entry.second.curl);
                }
            }
            for (const auto &entry : expired_ops) {
                auto iter = m_op_map.find(entry.second);
                if (iter == m_op_map.end()) {
                    m_logger->Warning(kLogXrdClPelican, "Found an expired curl handle with no corresponding operation!");
                } else {
                    iter->second->Fail(XrdCl::errConnectionError, 1, "Timeout: broker never provided connection to origin");
                    iter->second->ReleaseHandle();
                    m_op_map.erase(entry.second);
                    curl_easy_cleanup(entry.second);
                    running_handles -= 1;
                }
                broker_reqs.erase(entry.first);
            }
            RefreshX509Prefixes(env);
        }

        // Wait until there is activity to perform.
        int64_t max_sleep_time = next_marker - now;
        if (max_sleep_time < 0) max_sleep_time = 0;

        waitfds.clear();
        waitfds.resize(1 + broker_reqs.size());

        waitfds[0].fd = queue.PollFD();
        waitfds[0].events = CURL_WAIT_POLLIN;
        waitfds[0].revents = 0;
        int idx = 1;
        for (const auto &entry : broker_reqs) {
            waitfds[idx].fd = entry.first;
            waitfds[idx].events = CURL_WAIT_POLLIN|CURL_WAIT_POLLPRI;
            waitfds[idx].revents = 0;
            idx += 1;
        }

        long timeo;
        curl_multi_timeout(multi_handle, &timeo);
        // These commented-out lines are purposely left; will need to revisit after the 0.9.1 release;
        // for now, they are too verbose on RHEL7.
        //m_logger->Debug(kLogXrdClPelican, "Curl advises a timeout of %ld ms", timeo);
        if (running_handles && timeo == -1) {
            // Bug workaround: we've seen RHEL7 libcurl have a race condition where it'll not
            // set a timeout while doing the DNS lookup; assume that if there are running handles
            // but no timeout, we've hit this bug.
            //m_logger->Debug(kLogXrdClPelican, "Will sleep for up to 50ms");
            mres = curl_multi_wait(multi_handle, &waitfds[0], waitfds.size(), 50, nullptr);
        } else {
            //m_logger->Debug(kLogXrdClPelican, "Will sleep for up to %d seconds", max_sleep_time);
            //mres = curl_multi_wait(multi_handle, &waitfds[0], waitfds.size(), max_sleep_time*1000, nullptr);
            // Temporary test: we've been seeing DNS lookups timeout on additional platforms.  Switch to always
            // poll as curl_multi_wait doesn't seem to get notified when DNS lookups are done.
            mres = curl_multi_wait(multi_handle, &waitfds[0], waitfds.size(), 50, nullptr);
        }
        if (mres != CURLM_OK) {
            m_logger->Warning(kLogXrdClPelican, "Failed to wait on multi-handle: %d", mres);
        }

        // Iterate through the waiting broker callbacks.
        for (const auto &entry : waitfds) {
            // Ignore the queue's poll fd.
            if (waitfds[0].fd == entry.fd) {
                continue;
            }
            if ((entry.revents & CURL_WAIT_POLLIN) != CURL_WAIT_POLLIN) {
                continue;
            }
            auto handle = broker_reqs[entry.fd].curl;
            auto iter = m_op_map.find(handle);
            if (iter == m_op_map.end()) {
                m_logger->Warning(kLogXrdClPelican, "Internal error: broker responded on FD %d but no corresponding curl operation", entry.fd);
                broker_reqs.erase(entry.fd);
                continue;
            }
            std::string err;
            auto result = iter->second->WaitSocketCallback(err);
            if (result == -1) {
                m_logger->Warning(kLogXrdClPelican, ("Error when invoking the broker callback: " + err).c_str());
                iter->second->Fail(XrdCl::errErrorResponse, 1, err);
                m_op_map.erase(handle);
                broker_reqs.erase(entry.fd);
                running_handles -= 1;
            } else {
                broker_reqs.erase(entry.fd);
                curl_multi_add_handle(multi_handle, handle);
            }
        }

        // Do maintenance on the multi-handle
        int still_running;
        auto mres = curl_multi_perform(multi_handle, &still_running);
        if (mres == CURLM_CALL_MULTI_PERFORM) {
            continue;
        } else if (mres != CURLM_OK) {
            m_logger->Warning(kLogXrdClPelican, "Failed to perform multi-handle operation: %d", mres);
            break;
        }

        CURLMsg *msg;
        do {
            int msgq = 0;
            msg = curl_multi_info_read(multi_handle, &msgq);
            if (msg && (msg->msg == CURLMSG_DONE)) {
                auto iter = m_op_map.find(msg->easy_handle);
                if (iter == m_op_map.end()) {
                    m_logger->Error(kLogXrdClPelican, "Logic error: got a callback for an entry that doesn't exist");
                    mres = CURLM_BAD_EASY_HANDLE;
                    break;
                }
                auto &op = iter->second;
                auto res = msg->data.result;
                bool keep_handle = false;
                bool waiting_on_broker = false;
                if (res == CURLE_OK) {
                    if (op->IsRedirect()) {
                        keep_handle = op->Redirect();
                        int broker_socket = op->WaitSocket();
                        if ((waiting_on_broker = broker_socket >= 0)) {
                            auto expiry = time(nullptr) + 20;
                            m_logger->Debug(kLogXrdClPelican, "Creating a broker wait request on socket %d", broker_socket);
                            broker_reqs[broker_socket] = {iter->first, expiry};
                        }
                    }
                    if (keep_handle) {
                        curl_multi_remove_handle(multi_handle, iter->first);
                        if (!waiting_on_broker) curl_multi_add_handle(multi_handle, iter->first);
                    } else {
                        op->Success();
                        op->ReleaseHandle();
                        // If the handle was successful, then we can recycle it.
                        queue.RecycleHandle(iter->first);
                    }
                } else if (res == CURLE_COULDNT_CONNECT && !op->GetBrokerUrl().empty() && !op->GetTriedBoker()) {
                    // In this case, we need to use the broker and the curl handle couldn't reuse
                    // an existing socket.
                    keep_handle = true;
                    op->SetTriedBoker(); // Flag to ensure we try a connection only once per operation.
                    std::string err;
                    int wait_socket = -1;
                    if (!op->StartBroker(err) || (wait_socket=op->WaitSocket()) == -1) {
                        m_logger->Error(kLogXrdClPelican, "Failed to start broker-based connection: %s", err.c_str());
                        op->ReleaseHandle();
                        keep_handle = false;
                    } else {
                        curl_multi_remove_handle(multi_handle, iter->first);
                        auto expiry = time(nullptr) + 20;
                        m_logger->Debug(kLogXrdClPelican, "Curl operation requires a new TCP socket; waiting on broker on socket %d", wait_socket);
                        broker_reqs[wait_socket] = {iter->first, expiry};
                    }
                } else {
                    if (res == CURLE_ABORTED_BY_CALLBACK && op->GetError() == CurlOperation::OpError::ErrHeaderTimeout) {
#ifdef HAVE_XPROTOCOL_TIMEREXPIRED
                        op->Fail(XrdCl::errOperationExpired, XErrorCode::kXR_TimerExpired, "Origin did not respond within timeout");
#else
                        op->Fail(XrdCl::errOperationExpired, ESTALE, "Origin did not respond within timeout");
#endif
                    } else {
                        auto xrdCode = CurlCodeConvert(res);
                        m_logger->Debug(kLogXrdClPelican, "Curl generated an error: %s (%d)", curl_easy_strerror(res), res);
                        op->Fail(xrdCode.first, xrdCode.second, curl_easy_strerror(res));
                    }
                    op->ReleaseHandle();
                }
                if (!keep_handle) {
                    curl_multi_remove_handle(multi_handle, iter->first);
                    if (res != CURLE_OK) {
                        curl_easy_cleanup(iter->first);
                    }
                    for (auto &req : broker_reqs) {
                        if (req.second.curl == iter->first) {
                            m_logger->Warning(kLogXrdClPelican, "Curl handle finished while a broker operation was outstanding");
                        }
                    }
                    m_op_map.erase(iter);
                    running_handles -= 1;
                }
            }
        } while (msg);
    }

    for (auto &map_entry : m_op_map) {
        map_entry.second->Fail(XrdCl::errInternal, mres, curl_multi_strerror(mres));
    }
    m_op_map.clear();
}

bool
CurlWorker::RefreshX509Prefixes(XrdCl::Env *env) {
    std::string location;
    // If no file is configured, we consider the refresh a success
    if (!env->GetString("PelicanX509AuthPrefixesFile", location) || location.empty()) {
        return true;
    }

    std::string line;
    std::ifstream fhandle;
    fhandle.open(location);
    if (!fhandle) {
        m_logger->Error(kLogXrdClPelican, "Opening of prefixes X.509 authentication file (%s) failed (worker PID %d): %s", location.c_str(), getthreadid(), strerror(errno));
        return false;
    }
    m_x509_prefixes.clear();
    m_x509_all = false;

    auto now = std::chrono::steady_clock::now();
    if (now - m_last_prefix_log > std::chrono::minutes(5)) {
        m_logger->Info(kLogXrdClPelican, "Loading X.509-authenticated prefixes from file (worker PID %d): %s", getthreadid(), location.c_str());
    }
    while (std::getline(fhandle, line)) {
        rtrim(line);
        ltrim(line);
        if (line.empty() || line[0] == '#') {continue;}
        if (now - m_last_prefix_log > std::chrono::minutes(5)) {
            m_logger->Debug(kLogXrdClPelican, "Prefix requiring X.509 authentication (worker PID %d): %s", getthreadid(), line.c_str());
        }
        if (line == "*") {
            m_x509_all = true;
        }
        // When we parse the URL to compare against the prefix, XrdCl::URL will remove the '/' prefix.
        // Remove it here as well to allow a simple string comparison.
        std::string_view line_view{line};
        while (!line_view.empty() && line_view[0] == '/') {
            line_view = line_view.substr(1);
        }
        m_x509_prefixes.emplace(std::string(line_view));
    }
    m_last_prefix_log = now;
    if (!fhandle.eof() && fhandle.fail()) {
        m_logger->Error(kLogXrdClPelican, "Reading of prefixes X.509 authentication file (%s) failed: %s", location.c_str(), strerror(errno));
        return false;
    }
    return true;
}

BrokerRequest::BrokerRequest(CURL *curl, const std::string &url) {
    auto xrd_url = XrdCl::URL(url);
    auto pmap = xrd_url.GetParams();
    auto iter = pmap.find("origin");
    if (iter == pmap.end()) {
        return;
    }
    m_origin = UrlDecode(curl, iter->second);
    iter = pmap.find("prefix");
    if (iter == pmap.end()) {
        return;
    }
    m_prefix = UrlDecode(curl, iter->second);
    pmap.clear();
    xrd_url.SetParams(pmap);
    m_url = xrd_url.GetURL();
}

BrokerRequest::~BrokerRequest() {
    if (m_req >= 0) {
        close(m_req);
        m_req = -1;
    }
}

int
BrokerRequest::StartRequest(std::string &err)
{
    if (m_url.size() == 0) {
        err = "Invalid URL passed by broker request";
        return -1;
    }
    auto env = XrdCl::DefaultEnv::GetEnv();
    if (!env) {
        err = "Failed to find Xrootd environment object";
        return -1;
    }

    std::string brokersocket;
    if (!env->GetString("PelicanBrokerSocket", brokersocket)) {
        err = "XRD_PELICANBROKERSOCKET environment variable is not set";
        return -1;
    }

    struct sockaddr_un addr_un;
    struct sockaddr *addr = reinterpret_cast<struct sockaddr *>(&addr_un);
    if (brokersocket.size() >= sizeof(addr_un.sun_path)) {
        err = "Location of broker socket (" + brokersocket + ") longer than maximum socket path name";
        return -1;
    }

    int sock = socket(AF_UNIX, SOCK_STREAM, 0);
    if (sock == -1) {
        err = "Failed to create new broker socket: " + std::string(strerror(errno));
        return -1;
    }

    strcpy(addr_un.sun_path, brokersocket.c_str());
    socklen_t len = SUN_LEN(&addr_un);
#ifdef __APPLE__
    addr_un.sun_len = SUN_LEN(&addr_un);
#endif
    if (connect(sock, addr, len) == -1) {
        err = "Failed to connect to broker socket: " + std::string(strerror(errno));
        close(sock);
        return -1;
    }

    nlohmann::json jobj;
    jobj["broker_url"] = m_url;
    jobj["origin"] = m_origin;
    jobj["prefix"] = m_prefix;
    std::string msg_val = jobj.dump() + "\n";
    if (send(sock, msg_val.c_str(), msg_val.size(), 0) == -1) {
        err = "Failed to send request to broker socket: " + std::string(strerror(errno));
        close(sock);
        return -1;
    }

    m_req = sock;
    return sock;
}

int
BrokerRequest::FinishRequest(std::string &err)
{
    struct msghdr msg;
    memset(&msg, '\0', sizeof(msg));
    std::vector<char> response_buffer;
    response_buffer.resize(2048);
    struct iovec iov[1];
    iov[0].iov_base = &response_buffer[0];
    iov[0].iov_len = response_buffer.size();

    struct cmsghdr *cmsghdr;
    union {
        char buf[CMSG_SPACE(sizeof(int))];
        struct cmsghdr align;
    } controlMsg;
    memset(controlMsg.buf, '\0', sizeof(controlMsg.buf));
    cmsghdr = &controlMsg.align;
    cmsghdr->cmsg_len = CMSG_LEN(sizeof(int));
    cmsghdr->cmsg_level = SOL_SOCKET;
    cmsghdr->cmsg_type = SCM_RIGHTS;
    msg.msg_name = NULL;
    msg.msg_namelen = 0;
    msg.msg_iov = iov;
    msg.msg_iovlen = 1;
    msg.msg_control = cmsghdr;
    msg.msg_controllen = CMSG_LEN(sizeof(int));
    msg.msg_flags = 0;

    if (recvmsg(m_req, &msg, 0) == -1) {
        err = "Failed to receive broker response: " + std::string(strerror(errno));
        close(m_req);
        m_req = -1;
        return -1;
    }
    close(m_req);
    m_req = -1;

    nlohmann::json jobj;
    try {
        jobj = nlohmann::json::parse(reinterpret_cast<char *>(iov->iov_base), reinterpret_cast<char *>(iov->iov_base) + iov->iov_len);
    } catch (const nlohmann::json::parse_error &exc) {
        err = "Failed to parse response as JSON: " + std::string(exc.what());
        return -1;
    }
    if (!jobj.is_object()) {
        err = "Response not a valid JSON object";
        return -1;
    }
    if (!jobj["status"].is_string()) {
        err = "Returned JSON object does not have a status object";
        return -1;
    }
    auto status = jobj["status"].get<std::string>();
    if (status != "success") {
        err = status;
        return -1;
    }

    int *fd_ptr = reinterpret_cast<int *>(CMSG_DATA(&controlMsg.align));

    return *fd_ptr;
}<|MERGE_RESOLUTION|>--- conflicted
+++ resolved
@@ -330,17 +330,15 @@
     else if (header_name == "X-Pelican-Broker") {
         m_broker = header_value;
     }
-<<<<<<< HEAD
     else if (header_name == "Link") {
         auto [entries, ok] = LinkEntry::FromHeaderValue(header_value);
         if (ok && !entries.empty()) {
             m_mirror_depth = entries[0].GetDepth();
             m_mirror_url = entries[0].GetLink();
         }
-=======
+    }
     else if (header_name == "X-Osdf-X509" && header_value == "true") {
         m_x509_auth = true;
->>>>>>> cda2d4d0
     }
 
     return true;
