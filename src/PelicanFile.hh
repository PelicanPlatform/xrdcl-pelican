/***************************************************************
 *
 * Copyright (C) 2023, Pelican Project, Morgridge Institute for Research
 *
 * Licensed under the Apache License, Version 2.0 (the "License"); you
 * may not use this file except in compliance with the License.  You may
 * obtain a copy of the License at
 *
 *    http://www.apache.org/licenses/LICENSE-2.0
 *
 * Unless required by applicable law or agreed to in writing, software
 * distributed under the License is distributed on an "AS IS" BASIS,
 * WITHOUT WARRANTIES OR CONDITIONS OF ANY KIND, either express or implied.
 * See the License for the specific language governing permissions and
 * limitations under the License.
 *
 ***************************************************************/

#pragma once

#include <XrdCl/XrdClFile.hh>
#include <XrdCl/XrdClPlugInInterface.hh>

#include <unordered_map>
#include <string>


namespace XrdCl {

class Log;

}

namespace Pelican {

class DirectorCache;

class HandlerQueue;

class File final : public XrdCl::FilePlugIn {
public:
    File(std::shared_ptr<HandlerQueue> queue, XrdCl::Log *log) :
        m_queue(queue),
        m_logger(log)
    {}

#if HAVE_XRDCL_IFACE6
    using timeout_t = time_t;
#else
    using timeout_t = uint16_t;
#endif

    virtual ~File() noexcept {}

    virtual XrdCl::XRootDStatus Open(const std::string      &url,
                                     XrdCl::OpenFlags::Flags flags,
                                     XrdCl::Access::Mode     mode,
                                     XrdCl::ResponseHandler *handler,
                                     timeout_t               timeout) override;

    virtual XrdCl::XRootDStatus Close(XrdCl::ResponseHandler *handler,
                                     timeout_t                timeout) override;

    virtual XrdCl::XRootDStatus Stat(bool                    force,
                                     XrdCl::ResponseHandler *handler,
                                     timeout_t               timeout) override;

    virtual XrdCl::XRootDStatus Read(uint64_t                offset,
                                     uint32_t                size,
                                     void                   *buffer,
                                     XrdCl::ResponseHandler *handler,
                                     timeout_t               timeout) override;

    virtual XrdCl::XRootDStatus PgRead(uint64_t                offset,
                                       uint32_t                size,
                                       void                   *buffer,
                                       XrdCl::ResponseHandler *handler,
                                       timeout_t               timeout) override;

    virtual bool IsOpen() const override;

    virtual bool SetProperty( const std::string &name,
                            const std::string &value ) override;

    virtual bool GetProperty( const std::string &name,
                            std::string &value ) const override;

    // Returns true if the file URL was derived from a pelican:// URL.
    bool IsPelican() const {return m_is_pelican;}

    // Sets the minimum client timeout
    static void SetMinimumHeaderTimeout(struct timespec &ts) {m_min_client_timeout.tv_sec = ts.tv_sec; m_min_client_timeout.tv_nsec = ts.tv_nsec;}

    // Gets the minimum client timeout
    static const struct timespec &GetMinimumHeaderTimeout() {return m_min_client_timeout;}

    // Sets the default header timeout
    static void SetDefaultHeaderTimeout(struct timespec &ts) {m_default_header_timeout.tv_sec = ts.tv_sec; m_default_header_timeout.tv_nsec = ts.tv_nsec;}

    // Gets the default header timeout
    static const struct timespec &GetDefaultHeaderTimeout() {return m_default_header_timeout;}

    // Sets the open file's header timeout
    void SetHeaderTimeout(const struct timespec &ts) {m_header_timeout.tv_sec = ts.tv_sec; m_header_timeout.tv_nsec = ts.tv_nsec;}

    // Get the header timeout value, taking into consideration the contents of the header and XrdCl's default values
    static struct timespec ParseHeaderTimeout(const std::string &header_value, XrdCl::Log *logger);

    // Get the header timeout value, taking into consideration the provided command timeout, the existing open timeout, and XrdCl's default values
    struct timespec GetHeaderTimeout(time_t oper_timeout) const;

    // Get the header timeout value, taking into consideration the provided command timeout, a default timeout, and XrdCl's default values
    static struct timespec GetHeaderTimeoutWithDefault(time_t oper_timeout, const struct timespec &header_timeout);

    // Set the federation metadata timeout
    static void SetFederationMetadataTimeout(const struct timespec &ts) {m_fed_timeout.tv_sec = ts.tv_sec; m_fed_timeout.tv_nsec = ts.tv_nsec;}

    // Get the federation metadata timeout
    static struct timespec GetFederationMetadataTimeout() {return m_fed_timeout;}

private:
    bool m_is_opened{false};
    // In Pelican 7.4.0, the director will return a 404 for a HEAD request against the
    // origins API endpoint.  Hence, we track whether this was a `pelican://` URL and, if
    // so, will send a GET to the director instead of a HEAD (relying on the fact we'll get)
    // a redirect.
    bool m_is_pelican{false};
    std::string m_url;
    std::shared_ptr<HandlerQueue> m_queue;
    XrdCl::Log *m_logger{nullptr};
    std::unordered_map<std::string, std::string> m_properties;
<<<<<<< HEAD
    const DirectorCache *m_dcache{nullptr};
=======

    // The header timeout for the current file
    struct timespec m_timeout{0, 0};

    // The minimum timeout value requested by a client that we will honor
    static struct timespec m_min_client_timeout;

    // The default header timeout.
    static struct timespec m_default_header_timeout;

    // The per-file header timeout.
    struct timespec m_header_timeout;

    // The federation metadata timeout.
    static struct timespec m_fed_timeout;
>>>>>>> cda2d4d0
};

}<|MERGE_RESOLUTION|>--- conflicted
+++ resolved
@@ -129,9 +129,7 @@
     std::shared_ptr<HandlerQueue> m_queue;
     XrdCl::Log *m_logger{nullptr};
     std::unordered_map<std::string, std::string> m_properties;
-<<<<<<< HEAD
     const DirectorCache *m_dcache{nullptr};
-=======
 
     // The header timeout for the current file
     struct timespec m_timeout{0, 0};
@@ -147,7 +145,6 @@
 
     // The federation metadata timeout.
     static struct timespec m_fed_timeout;
->>>>>>> cda2d4d0
 };
 
 }