/***************************************************************
 *
 * Copyright (C) 2023, Pelican Project, Morgridge Institute for Research
 *
 * Licensed under the Apache License, Version 2.0 (the "License"); you
 * may not use this file except in compliance with the License.  You may
 * obtain a copy of the License at
 *
 *    http://www.apache.org/licenses/LICENSE-2.0
 *
 * Unless required by applicable law or agreed to in writing, software
 * distributed under the License is distributed on an "AS IS" BASIS,
 * WITHOUT WARRANTIES OR CONDITIONS OF ANY KIND, either express or implied.
 * See the License for the specific language governing permissions and
 * limitations under the License.
 *
 ***************************************************************/

#include "CurlOps.hh"
#include "CurlUtil.hh"
#include "FedInfo.hh"
#include "ParseTimeout.hh"
#include "PelicanFile.hh"
#include "PelicanFilesystem.hh"

using namespace Pelican;

Filesystem::Filesystem(const std::string &url, std::shared_ptr<HandlerQueue> queue, XrdCl::Log *log) :
    m_queue(queue),
    m_logger(log),
    m_url(url)
{
    m_logger->Debug(kLogXrdClPelican, "Pelican::Filesystem constructed with URL: %s.",
        url.c_str());
}

XrdCl::XRootDStatus
Filesystem::Stat(const std::string      &path,
                 XrdCl::ResponseHandler *handler,
                 timeout_t               timeout)
{
    auto full_url = m_url.GetProtocol() + "://" +
                           m_url.GetHostName() + ":" +
                           std::to_string(m_url.GetPort()) +
                           "/" + path;

<<<<<<< HEAD
    bool is_pelican = strncmp(full_path.c_str(), "pelican://", 10) == 0;
    const DirectorCache *dcache{nullptr};
=======

    auto pelican_url = XrdCl::URL();
    pelican_url.SetPort(0);
    if (!pelican_url.FromString(full_url)) {
        m_logger->Error(kLogXrdClPelican, "Failed to parse URL as a valid URL: %s", full_url.c_str());
        return XrdCl::XRootDStatus(XrdCl::stError, XrdCl::errInvalidArgs);
    }
    auto pm = pelican_url.GetParams();
    const auto iter = pm.find("pelican.timeout");
    std::string header_timeout = iter == pm.end() ? "" : iter->second;
    auto ts = GetHeaderTimeout(timeout, header_timeout);
    pm["pelican.timeout"] = MarshalDuration(ts);
    pelican_url.SetParams(pm);

    bool is_pelican = strncmp(full_url.c_str(), "pelican://", 10) == 0;
>>>>>>> cda2d4d0
    if (is_pelican) {
        auto pelican_url = XrdCl::URL();
        pelican_url.SetPort(0);
        if (!pelican_url.FromString(full_url)) {
            m_logger->Error(kLogXrdClPelican, "Failed to parse pelican:// URL as a valid URL: %s", full_url.c_str());
            return XrdCl::XRootDStatus(XrdCl::stError, XrdCl::errInvalidArgs);
        }
        auto &factory = FederationFactory::GetInstance(*m_logger, File::GetFederationMetadataTimeout());
        std::string err;
        std::stringstream ss;
        ss << pelican_url.GetHostName() << ":" << pelican_url.GetPort();

        dcache = &DirectorCache::GetCache(ss.str());

        if ((full_path = dcache->Get(full_path.c_str())).empty()) {
            auto info = factory.GetInfo(ss.str(), err);
            if (!info) {
                return XrdCl::XRootDStatus(XrdCl::stError, err);
            }
            if (!info->IsValid()) {
                return XrdCl::XRootDStatus(XrdCl::stError, "Failed to look up pelican metadata");
            }
            full_path = info->GetDirector() + "/api/v1.0/director/origin/" + pelican_url.GetPathWithParams();
        } else {
            m_logger->Debug(kLogXrdClPelican, "Using cached origin URL %s for stat", full_path.c_str());
        }
<<<<<<< HEAD
=======
        full_url = info->GetDirector() + "/api/v1.0/director/origin/" + pelican_url.GetPathWithParams();
>>>>>>> cda2d4d0
    }

    m_logger->Debug(kLogXrdClPelican, "Filesystem::Stat path %s", full_url.c_str());

<<<<<<< HEAD
    std::unique_ptr<CurlStatOp> statOp(new CurlStatOp(handler, full_path, timeout, m_logger, is_pelican, dcache));
=======
    std::unique_ptr<CurlStatOp> statOp(new CurlStatOp(handler, full_url, ts, m_logger, is_pelican));
>>>>>>> cda2d4d0
    try {
        m_queue->Produce(std::move(statOp));
    } catch (...) {
        m_logger->Warning(kLogXrdClPelican, "Failed to add stat op to queue");
        return XrdCl::XRootDStatus(XrdCl::stError, XrdCl::errOSError);
    }

    return XrdCl::XRootDStatus();
}

struct timespec
Filesystem::GetHeaderTimeout(time_t oper_timeout, const std::string &header_value)
{
    auto ts = File::ParseHeaderTimeout(header_value, m_logger);

    return File::GetHeaderTimeoutWithDefault(oper_timeout, ts);
}

bool
Filesystem::SetProperty(const std::string &name,
                        const std::string &value)
{
    m_properties[name] = value;
    return true;
}

bool
Filesystem::GetProperty(const std::string &name,
                        std::string       &value) const
{
    const auto p = m_properties.find(name);
    if (p == std::end(m_properties)) {
        return false;
    }

    value = p->second;
    return true;
}<|MERGE_RESOLUTION|>--- conflicted
+++ resolved
@@ -44,11 +44,7 @@
                            std::to_string(m_url.GetPort()) +
                            "/" + path;
 
-<<<<<<< HEAD
-    bool is_pelican = strncmp(full_path.c_str(), "pelican://", 10) == 0;
-    const DirectorCache *dcache{nullptr};
-=======
-
+    
     auto pelican_url = XrdCl::URL();
     pelican_url.SetPort(0);
     if (!pelican_url.FromString(full_url)) {
@@ -63,7 +59,7 @@
     pelican_url.SetParams(pm);
 
     bool is_pelican = strncmp(full_url.c_str(), "pelican://", 10) == 0;
->>>>>>> cda2d4d0
+    const DirectorCache *dcache{nullptr};
     if (is_pelican) {
         auto pelican_url = XrdCl::URL();
         pelican_url.SetPort(0);
@@ -78,31 +74,23 @@
 
         dcache = &DirectorCache::GetCache(ss.str());
 
-        if ((full_path = dcache->Get(full_path.c_str())).empty()) {
+        if ((full_url = dcache->Get(full_url.c_str())).empty()) {
             auto info = factory.GetInfo(ss.str(), err);
             if (!info) {
-                return XrdCl::XRootDStatus(XrdCl::stError, err);
+                return XrdCl::XRootDStatus(XrdCl::stError, XrdCl::errInvalidAddr, 0, err);
             }
             if (!info->IsValid()) {
-                return XrdCl::XRootDStatus(XrdCl::stError, "Failed to look up pelican metadata");
+                return XrdCl::XRootDStatus(XrdCl::stError, XrdCl::errInvalidAddr, 0, "Failed to look up pelican metadata: " + err);
             }
-            full_path = info->GetDirector() + "/api/v1.0/director/origin/" + pelican_url.GetPathWithParams();
+            full_url = info->GetDirector() + "/api/v1.0/director/origin/" + pelican_url.GetPathWithParams();
         } else {
-            m_logger->Debug(kLogXrdClPelican, "Using cached origin URL %s for stat", full_path.c_str());
+            m_logger->Debug(kLogXrdClPelican, "Using cached origin URL %s for stat", full_url.c_str());
         }
-<<<<<<< HEAD
-=======
-        full_url = info->GetDirector() + "/api/v1.0/director/origin/" + pelican_url.GetPathWithParams();
->>>>>>> cda2d4d0
     }
 
     m_logger->Debug(kLogXrdClPelican, "Filesystem::Stat path %s", full_url.c_str());
 
-<<<<<<< HEAD
-    std::unique_ptr<CurlStatOp> statOp(new CurlStatOp(handler, full_path, timeout, m_logger, is_pelican, dcache));
-=======
-    std::unique_ptr<CurlStatOp> statOp(new CurlStatOp(handler, full_url, ts, m_logger, is_pelican));
->>>>>>> cda2d4d0
+    std::unique_ptr<CurlStatOp> statOp(new CurlStatOp(handler, full_url, ts, m_logger, is_pelican, dcache));
     try {
         m_queue->Produce(std::move(statOp));
     } catch (...) {
